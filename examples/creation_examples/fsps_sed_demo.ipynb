--- conflicted
+++ resolved
@@ -15,26 +15,7 @@
     "    \n",
     "last run successfully: Aug 2nd, 2023\n",
     "    \n",
-<<<<<<< HEAD
-    "This notebook demonstrates how to use rail_fsps to generate galaxy rest-frame spectral energy distributions (SEDs) with FSPS and how to compute apparent magnitudes from them. \n",
-    "\n",
-    "In order for rail_fsps to work, you need to have FSPS and Python-FSPS installed. The easiest way to set it up is the following:\n",
-    "    pip uninstall fsps (if you have already installed it via pop)\n",
-    "    git clone --recursive https://github.com/dfm/python-fsps.git\n",
-    "    cd python-fsps\n",
-    "    python -m pip install .\n",
-    "    export SPS_HOME=$(pwd)/src/fsps/libfsps "
-=======
-    "This notebook demonstrates how to use rail_fsps to generate galaxy rest-frame spectral energy distributions (SEDs) with FSPS and how to compute apparent magnitudes from them.\n",
-    "\n",
-    "In order to run this notebook you need to have FSPS and Python-FSPS installed. The easiest way to do this is the following (first line applies only in case you already installed it via pip):\n",
-    "\n",
-    "    pip uninstall fsps\n",
-    "    git clone --recursive https://github.com/dfm/python-fsps.git\n",
-    "    cd python-fsps\n",
-    "    python -m pip install .\n",
-    "    export SPS_HOME=$(pwd)/src/fsps/libfsps"
->>>>>>> 3a5a1d57
+    "This notebook demonstrates how to use rail_fsps to generate galaxy rest-frame spectral energy distributions (SEDs) with FSPS and how to compute apparent magnitudes from them."
    ]
   },
   {
